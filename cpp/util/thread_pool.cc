--- conflicted
+++ resolved
@@ -1,9 +1,5 @@
 #include "util/thread_pool.h"
 
-<<<<<<< HEAD
-#include <chrono>
-=======
->>>>>>> c99d0b75
 #include <condition_variable>
 #include <glog/logging.h>
 #include <mutex>
@@ -112,13 +108,9 @@
 void ThreadPool::Add(const function<void()>& closure) {
   // Empty closures signal a thread to exit, don't allow that (also,
   // it doesn't make sense).
-<<<<<<< HEAD
   if (!closure) {
     return;
   }
-=======
-  CHECK(closure);
->>>>>>> c99d0b75
 
   {
     lock_guard<mutex> lock(impl_->queue_lock_);
