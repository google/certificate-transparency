package client

import (
	"bytes"
	"encoding/base64"
	"encoding/hex"
	"fmt"
	"math"
	"net/http"
	"net/http/httptest"
	"reflect"
	"regexp"
	"strconv"
	"testing"
	"time"

	ct "github.com/google/certificate-transparency/go"
	"github.com/google/certificate-transparency/go/jsonclient"
	"golang.org/x/net/context"
)

func dh(s string) []byte {
	b, err := hex.DecodeString(s)
	if err != nil {
		panic(err)
	}
	return b
}

const (
	ValidSTHResponse = `{"tree_size":3721782,"timestamp":1396609800587,
        "sha256_root_hash":"SxKOxksguvHPyUaKYKXoZHzXl91Q257+JQ0AUMlFfeo=",
        "tree_head_signature":"BAMARjBEAiBUYO2tODlUUw4oWGiVPUHqZadRRyXs9T2rSXchA79VsQIgLASkQv3cu4XdPFCZbgFkIUefniNPCpO3LzzHX53l+wg="}`
	ValidSTHResponseTreeSize          = 3721782
	ValidSTHResponseTimestamp         = 1396609800587
	ValidSTHResponseSHA256RootHash    = "SxKOxksguvHPyUaKYKXoZHzXl91Q257+JQ0AUMlFfeo="
	ValidSTHResponseTreeHeadSignature = "BAMARjBEAiBUYO2tODlUUw4oWGiVPUHqZadRRyXs9T2rSXchA79VsQIgLASkQv3cu4XdPFCZbgFkIUefniNPCpO3LzzHX53l+wg="

	PrecertEntryB64          = "AAAAAAFLSYHwyAABN2DieQ8zpJj5tsFJ/s/KOZOVS1NvvzatRdCoQVt5M30ABHowggR2oAMCAQICEAUyKYw5aj4l/KoZd+gntfMwDQYJKoZIhvcNAQELBQAwbTELMAkGA1UEBhMCVVMxFjAUBgNVBAoTDUdlb1RydXN0IEluYy4xHzAdBgNVBAsTFkZPUiBURVNUIFBVUlBPU0VTIE9OTFkxJTAjBgNVBAMTHEdlb1RydXN0IEVWIFNTTCBURVNUIENBIC0gRzQwHhcNMTUwMjAyMDAwMDAwWhcNMTYwMjI3MjM1OTU5WjCBwzETMBEGCysGAQQBgjc8AgEDEwJHQjEbMBkGCysGAQQBgjc8AgECFApDYWxpZm9ybmlhMR4wHAYLKwYBBAGCNzwCAQEMDU1vdW50YWluIFZpZXcxCzAJBgNVBAYTAkdCMRMwEQYDVQQIDApDYWxpZm9ybmlhMRYwFAYDVQQHDA1Nb3VudGFpbiBWaWV3MR0wGwYDVQQKDBRTeW1hbnRlYyBDb3Jwb3JhdGlvbjEWMBQGA1UEAwwNc2RmZWRzZi50cnVzdDCCASIwDQYJKoZIhvcNAQEBBQADggEPADCCAQoCggEBALGdl97zn/gpxl6gmaMlcpizP/Z1RR/cVkGiIjR67kpWIB9MGkBvLxmBXYbewaYRdo59VWyOM6fxtMeNsZzOrlQOl64fBmCy7k+M/yBFuEqdoig0l0RAbs6u0LCNRv2rNUOz2G6nCGJ6YaUpt5Onatxrd2vI1bPU/iHixKqSz9M7RedBIGjgaDor7/rR3y/DILjdvwL/tgPSz3R5gnf9lla1rNRWWbDl12HgLc+VxTCVVVqTGtW/qbSWfARdXxLeLWtTfNk68q2LReVUC9QyeYdtE+N2+2SXeOEN+lYWW5Ab036d7k5GAntMBzLKftZEkYYquvaiSkqu2PSaCSLKT7UCAwEAAaOCAdEwggHNMEcGA1UdEQRAMD6CDWtqYXNkaGYudHJ1c3SCC3NzZGZzLnRydXN0gg1zZGZlZHNmLnRydXN0ghF3d3cuc2RmZWRzZi50cnVzdDAJBgNVHRMEAjAAMA4GA1UdDwEB/wQEAwIFoDArBgNVHR8EJDAiMCCgHqAchhpodHRwOi8vZ20uc3ltY2IuY29tL2dtLmNybDCBoAYDVR0gBIGYMIGVMIGSBgkrBgEEAfAiAQYwgYQwPwYIKwYBBQUHAgEWM2h0dHBzOi8vd3d3Lmdlb3RydXN0LmNvbS9yZXNvdXJjZXMvcmVwb3NpdG9yeS9sZWdhbDBBBggrBgEFBQcCAjA1DDNodHRwczovL3d3dy5nZW90cnVzdC5jb20vcmVzb3VyY2VzL3JlcG9zaXRvcnkvbGVnYWwwHQYDVR0lBBYwFAYIKwYBBQUHAwEGCCsGAQUFBwMCMB8GA1UdIwQYMBaAFLFplGGr5ssMTOdZr1pJixgzweFHMFcGCCsGAQUFBwEBBEswSTAfBggrBgEFBQcwAYYTaHR0cDovL2dtLnN5bWNkLmNvbTAmBggrBgEFBQcwAoYaaHR0cDovL2dtLnN5bWNiLmNvbS9nbS5jcnQAAA=="
	PrecertEntryExtraDataB64 = "AAWnMIIFozCCBIugAwIBAgIQBTIpjDlqPiX8qhl36Ce18zANBgkqhkiG9w0BAQsFADBtMQswCQYDVQQGEwJVUzEWMBQGA1UEChMNR2VvVHJ1c3QgSW5jLjEfMB0GA1UECxMWRk9SIFRFU1QgUFVSUE9TRVMgT05MWTElMCMGA1UEAxMcR2VvVHJ1c3QgRVYgU1NMIFRFU1QgQ0EgLSBHNDAeFw0xNTAyMDIwMDAwMDBaFw0xNjAyMjcyMzU5NTlaMIHDMRMwEQYLKwYBBAGCNzwCAQMTAkdCMRswGQYLKwYBBAGCNzwCAQIUCkNhbGlmb3JuaWExHjAcBgsrBgEEAYI3PAIBAQwNTW91bnRhaW4gVmlldzELMAkGA1UEBhMCR0IxEzARBgNVBAgMCkNhbGlmb3JuaWExFjAUBgNVBAcMDU1vdW50YWluIFZpZXcxHTAbBgNVBAoMFFN5bWFudGVjIENvcnBvcmF0aW9uMRYwFAYDVQQDDA1zZGZlZHNmLnRydXN0MIIBIjANBgkqhkiG9w0BAQEFAAOCAQ8AMIIBCgKCAQEAsZ2X3vOf+CnGXqCZoyVymLM/9nVFH9xWQaIiNHruSlYgH0waQG8vGYFdht7BphF2jn1VbI4zp/G0x42xnM6uVA6Xrh8GYLLuT4z/IEW4Sp2iKDSXREBuzq7QsI1G/as1Q7PYbqcIYnphpSm3k6dq3Gt3a8jVs9T+IeLEqpLP0ztF50EgaOBoOivv+tHfL8MguN2/Av+2A9LPdHmCd/2WVrWs1FZZsOXXYeAtz5XFMJVVWpMa1b+ptJZ8BF1fEt4ta1N82TryrYtF5VQL1DJ5h20T43b7ZJd44Q36VhZbkBvTfp3uTkYCe0wHMsp+1kSRhiq69qJKSq7Y9JoJIspPtQIDAQABo4IB5jCCAeIwRwYDVR0RBEAwPoINa2phc2RoZi50cnVzdIILc3NkZnMudHJ1c3SCDXNkZmVkc2YudHJ1c3SCEXd3dy5zZGZlZHNmLnRydXN0MAkGA1UdEwQCMAAwDgYDVR0PAQH/BAQDAgWgMCsGA1UdHwQkMCIwIKAeoByGGmh0dHA6Ly9nbS5zeW1jYi5jb20vZ20uY3JsMIGgBgNVHSAEgZgwgZUwgZIGCSsGAQQB8CIBBjCBhDA/BggrBgEFBQcCARYzaHR0cHM6Ly93d3cuZ2VvdHJ1c3QuY29tL3Jlc291cmNlcy9yZXBvc2l0b3J5L2xlZ2FsMEEGCCsGAQUFBwICMDUMM2h0dHBzOi8vd3d3Lmdlb3RydXN0LmNvbS9yZXNvdXJjZXMvcmVwb3NpdG9yeS9sZWdhbDAdBgNVHSUEFjAUBggrBgEFBQcDAQYIKwYBBQUHAwIwHwYDVR0jBBgwFoAUsWmUYavmywxM51mvWkmLGDPB4UcwVwYIKwYBBQUHAQEESzBJMB8GCCsGAQUFBzABhhNodHRwOi8vZ20uc3ltY2QuY29tMCYGCCsGAQUFBzAChhpodHRwOi8vZ20uc3ltY2IuY29tL2dtLmNydDATBgorBgEEAdZ5AgQDAQH/BAIFADANBgkqhkiG9w0BAQsFAAOCAQEAZZrAobsW5UGOclcvWS0HmhnZKYz8TbLFIdrndp2+cwfETMmKOxoj8L6p50kMHMImKoS7udomH0TH0VKxuN9AnLYyo0MWehMpqHtICONUoCRXWaSOCp4I3Qz9bLgQZzw4nXrCfTscl/NmYh+U3VLYa5YiqbtzLeoDMg2pXQ3/f8z+9g4sR+6+tjYFSSfhvtZSFIHMJN8vCCHZIftNa2NxnFsQvp8V5GYCnZQOrbeqtoCgiZKeSnvDSEIPB+HQF4tHJTSiOd9I4DChzPn89vakUUWeiL4Z4ywf0ap7+1uFc5AlsUusm/VScsaGgJ9WPJqNtFXnnTkDpreL7gC+KetmJQAK7gAEKjCCBCYwggMOoAMCAQICEAPdhZRnA2PpjT8E8BujKHMwDQYJKoZIhvcNAQELBQAwfjELMAkGA1UEBhMCVVMxFjAUBgNVBAoTDUdlb1RydXN0IEluYy4xHzAdBgNVBAsTFkZPUiBURVNUIFBVUlBPU0VTIE9OTFkxNjA0BgNVBAMTLUdlb1RydXN0IFRFU1QgUHJpbWFyeSBDZXJ0aWZpY2F0aW9uIEF1dGhvcml0eTAeFw0xMzExMDEwMDAwMDBaFw0yMzEwMzEyMzU5NTlaMG0xCzAJBgNVBAYTAlVTMRYwFAYDVQQKEw1HZW9UcnVzdCBJbmMuMR8wHQYDVQQLExZGT1IgVEVTVCBQVVJQT1NFUyBPTkxZMSUwIwYDVQQDExxHZW9UcnVzdCBFViBTU0wgVEVTVCBDQSAtIEc0MIIBIjANBgkqhkiG9w0BAQEFAAOCAQ8AMIIBCgKCAQEAsYDAA9HZOyqHErBSXabwfxlE3wUw13CTI64uJPKqLnxHs8Yeya2fueqzRy7U4vmuauj7ehlI/0hc7hpRPA5iwXzEB3H0H5m5KuYBQdbFGKu/JI09XYhFqhekjCbYkeuUk3AUAg16mIbihGvWXo/W09Rg6LPtrL/efQq4wDAEcY0PM/u5aqGRgT6Dg/SnWKEj9ZDTuRwbP8l0A9Vq3PR6Y1Gq8o+L+sIXA6qbt3wsl2A8Zavgi9pbCuVhJPf69I9FNs7cd20JwH30rou4Y+T4CNk4a5F00+QHDcyMhf92qP4+eCjWEtibyzUzeIt74KCUGWPwMbOtSYw7wBC7p4YqEwIDAQABo4GwMIGtMBIGA1UdEwEB/wQIMAYBAf8CAQAwDgYDVR0PAQH/BAQDAgEGMB0GA1UdDgQWBBSxaZRhq+bLDEznWa9aSYsYM8HhRzAfBgNVHSMEGDAWgBRuAQAD/r3QNjPgu2LhMlA2bZMdMTBHBgNVHSAEQDA+MDwGBFUdIAAwNDAyBggrBgEFBQcCARYmaHR0cHM6Ly93d3cuZ2VvdHJ1c3QuY29tL3Jlc291cmNlcy9jcHMwDQYJKoZIhvcNAQELBQADggEBAJk4Do4je+zfpGR7sLj/63Dtd5iUeJ1eNbLo3cmZesFXMCUSGhn6gfrKRmafjt6rXzpL/DHO7haLmSXGTAuq2xC1Up8tyUjNzyq25ShZEVJW3+ud7PW9W5I/ABKQaASmaDT/8tgGXkRzmfJd7lnV2y9F9KgcZ6fmOSe+EUwx/By7lVMCLrSAEVwpjQBA9pJjZ4V94ZVySu1AyeXqNkZ66Jcpc95ONlwIxmZn8gQe16tlo0rccxZ0ZjP7G3eK/1yyvFJW9yZRXw533HTfJWuVGzx40/CYNCVf97Oy51GEuULYHfNBtXFqGAiNHW2Rk+TdoUY/D89EgVHYGadbt9qbePoAA+0wggPpMIIDUqADAgECAhAgSXp/mbGJ2RfIkXHHcjw7MA0GCSqGSIb3DQEBBQUAMHQxCzAJBgNVBAYTAlVTMRAwDgYDVQQKEwdFcXVpZmF4MR8wHQYDVQQLExZGT1IgVEVTVCBQVVJQT1NFUyBPTkxZMTIwMAYDVQQLEylFcXVpZmF4IFNlY3VyZSBDZXJ0aWZpY2F0ZSBBdXRob3JpdHkgVEVTVDAeFw0wNjExMjcwMDAwMDBaFw0xODA4MjEyMzU5NTlaMH4xCzAJBgNVBAYTAlVTMRYwFAYDVQQKEw1HZW9UcnVzdCBJbmMuMR8wHQYDVQQLExZGT1IgVEVTVCBQVVJQT1NFUyBPTkxZMTYwNAYDVQQDEy1HZW9UcnVzdCBURVNUIFByaW1hcnkgQ2VydGlmaWNhdGlvbiBBdXRob3JpdHkwggEiMA0GCSqGSIb3DQEBAQUAA4IBDwAwggEKAoIBAQDJFX7GBMMTPQ1ZFRc2D7SQebbPRk7+Zp5FcQ4Aj9dqaGtlK3TLwTw/1dcCbMjldXP3idcCvI45gXnAl3k5XqExRiaK0BE5wwvnt1Kv8xutRVTPfVwiyLbTRVRdLlL4DojklDnwXVEQAGx6sniBqJyf36dwb/4EHiNZBFe/kj0Ch4jihT4WeXv6b4e0qyL8dUGMtsEA+M0mU+Nc45aD3zAW2xDa6ZnBYdD//8PcUNNS3xp2ilGgIc03JgZj8mFNBONns8dHs8ZJGY9qxRiN0YwgqRhak185ixqXeJaWv7dKo8jAHmju+zz4nC2qNVTSHUe3HNO/14kAlPf3pzDBNzNtAgMBAAGjge0wgeowHQYDVR0OBBYEFG4BAAP+vdA2M+C7YuEyUDZtkx0xMA8GA1UdEwEB/wQFMAMBAf8wRgYDVR0gBD8wPTA7BgRVHSAAMDMwMQYIKwYBBQUHAgEWJWh0dHA6Ly93d3cuZ2VvdHJ1c3QuY29tL3Jlc291cmNlcy9jcHMwPwYDVR0fBDgwNjA0oDKgMIYuaHR0cDovL3Rlc3QtY3JsLmdlb3RydXN0LmNvbS9jcmxzL3NlY3VyZWNhLmNybDAOBgNVHQ8BAf8EBAMCAQYwHwYDVR0jBBgwFoAUiknD95Gj0KAaOuclQ8ExX0lIIGEwDQYJKoZIhvcNAQEFBQADgYEABOnm8HMpzjTS2sqXOv5bifuAzrqbrx0xzLaRi2xOW6hcb3Cx9KofdDyAepYWB0cRaV9eqqe1aHxaoMymH+1agaLufssE/jMLHNA9wAyZAr+DgAeaWzz0MWJJrRBEwhDnd/IMir/G3ydEs5NCLmak69wfXRGngoczPQSuMeN73FcAAs4wggLKMIICM6ADAgECAhAdn+8thA4gjKK8vUnAuDgzMA0GCSqGSIb3DQEBBQUAMHQxCzAJBgNVBAYTAlVTMRAwDgYDVQQKEwdFcXVpZmF4MR8wHQYDVQQLExZGT1IgVEVTVCBQVVJQT1NFUyBPTkxZMTIwMAYDVQQLEylFcXVpZmF4IFNlY3VyZSBDZXJ0aWZpY2F0ZSBBdXRob3JpdHkgVEVTVDAeFw05ODA4MjIwMDAwMDBaFw0xODA4MjIyMzU5NTlaMHQxCzAJBgNVBAYTAlVTMRAwDgYDVQQKEwdFcXVpZmF4MR8wHQYDVQQLExZGT1IgVEVTVCBQVVJQT1NFUyBPTkxZMTIwMAYDVQQLEylFcXVpZmF4IFNlY3VyZSBDZXJ0aWZpY2F0ZSBBdXRob3JpdHkgVEVTVDCBnzANBgkqhkiG9w0BAQEFAAOBjQAwgYkCgYEAmEaR7a3GQT5R12jnrMmZuFeWdcB9IYlxOfKQRyeEow/RT6vn5cd4ftBUYWaTsYT7tfalWmh3Q8PEExXpwDU6s4E/LOh7skQZteL5S0gq0a/zZeH2ugWQ3ZzQmyNg9sN7SHv7fdtqm3oCSqi/bsfhq6xVpIQjVYbHBogkHLwxrqUCAwEAAaNdMFswDAYDVR0TBAUwAwEB/zALBgNVHQ8EBAMCAQYwHQYDVR0OBBYEFIpJw/eRo9CgGjrnJUPBMV9JSCBhMB8GA1UdIwQYMBaAFIpJw/eRo9CgGjrnJUPBMV9JSCBhMA0GCSqGSIb3DQEBBQUAA4GBAHpWthUM2qNJ06MCtfpP1fkXw2IG0T6g69XOLcsPYaL51GmC3x84OpEGhLUycPtKDji3qSzu+Z5L+qkRjs5Sk6rIRIFex35oMn9EemprrkMUWIcOUnWSU25+XXr4Kmq4ItPS8FuUN5XT+coYqJ2UAW7QGaR11Gu7zf+6MrGgdJCk"

	CertEntryB64          = "AAAAAAFJpuA6vgAAAAZRMIIGTTCCBTWgAwIBAgIMal1BYfXJtoBDJwsMMA0GCSqGSIb3DQEBBQUAMF4xCzAJBgNVBAYTAkJFMRkwFwYDVQQKExBHbG9iYWxTaWduIG52LXNhMTQwMgYDVQQDEytHbG9iYWxTaWduIEV4dGVuZGVkIFZhbGlkYXRpb24gQ0EgLSBHMiBURVNUMB4XDTE0MTExMzAxNTgwMVoXDTE2MTExMzAxNTgwMVowggETMRgwFgYDVQQPDA9CdXNpbmVzcyBFbnRpdHkxEjAQBgNVBAUTCTY2NjY2NjY2NjETMBEGCysGAQQBgjc8AgEDEwJERTEpMCcGCysGAQQBgjc8AgEBExhldiBqdXJpc2RpY3Rpb24gbG9jYWxpdHkxJjAkBgsrBgEEAYI3PAIBAhMVZXYganVyaXNkaWN0aW9uIHN0YXRlMQswCQYDVQQGEwJKUDEKMAgGA1UECAwBUzEKMAgGA1UEBwwBTDEVMBMGA1UECRMMZXYgYWRkcmVzcyAzMQwwCgYDVQQLDANPVTExDDAKBgNVBAsMA09VMjEKMAgGA1UECgwBTzEXMBUGA1UEAwwOY3NyY24uc3NsMjQuanAwggEiMA0GCSqGSIb3DQEBAQUAA4IBDwAwggEKAoIBAQCNufDWs1lGbf/pW6Q9waVoDu3I88q7xXOiNqEJv25Y34Fse7gVYUerUm7Or/0FdubhwJ6jNDPhFNflA4xpcpjHlX8Bp+EUIyCEfPI0mVu+QnmDQMuZ5qfiz6lQJ3rvbgL02W3c6wr5VBFxsPjxqk8NAkU+bmVLJaE/Kv9DV8roF3070hhVaGWRojCdn/XerYJAME4i6vzFUIWH5ratHQC1PCjluTYmmvvyFLc+29yKSKhsHCPz3OVfzOYFAsCQi8qb2yLBbAs00RtP0n6de8tWxewPxNUlAPsGsK9cQRLkIQIreLMQMMtz6f2S/8ZZGf2PNeYE/K8CW5x34+Xf90mnAgMBAAGjggJSMIICTjAOBgNVHQ8BAf8EBAMCBaAwTAYDVR0gBEUwQzBBBgkrBgEEAaAyAQEwNDAyBggrBgEFBQcCARYmaHR0cHM6Ly93d3cuZ2xvYmFsc2lnbi5jb20vcmVwb3NpdG9yeS8wSAYDVR0fBEEwPzA9oDugOYY3aHR0cDovL2NybC5nbG9iYWxzaWduLmNvbS9ncy9nc29yZ2FuaXphdGlvbnZhbGNhdGcyLmNybDCBnAYIKwYBBQUHAQEEgY8wgYwwSgYIKwYBBQUHMAKGPmh0dHA6Ly9zZWN1cmUuZ2xvYmFsc2lnbi5jb20vY2FjZXJ0L2dzb3JnYW5pemF0aW9udmFsY2F0ZzIuY3J0MD4GCCsGAQUFBzABhjJodHRwOi8vb2NzcDIuZ2xvYmFsc2lnbi5jb20vZ3Nvcmdhbml6YXRpb252YWxjYXRnMjAdBgNVHSUEFjAUBggrBgEFBQcDAQYIKwYBBQUHAwIwGQYDVR0RBBIwEIIOY3NyY24uc3NsMjQuanAwHQYDVR0OBBYEFH+DSykD417/9lFhkIOi79aabXD0MB8GA1UdIwQYMBaAFKswpAbZctACmrLH0/QkG+L8pTICMIGKBgorBgEEAdZ5AgQCBHwEegB4AHYAsMyD5aX5fWuvfAnMKEkEhyrH6IsTLGNQt8b9JuFsbHcAAAFJptw0awAABAMARzBFAiBGn03AVTt4Mr1WYzw7nVP6rshN9BS3oFqxstVE0UasPgIhAO6JlBn9T5VUR5j3iD/gk2kv60yQ6E1lFgD3AZFmpDcBMA0GCSqGSIb3DQEBBQUAA4IBAQB9zT4ijWjNwHNMdin9fUDNdC0O0dDZ9JpkOvEtzbxhOUY4t8UZu3yuUwzNw6UDfVzdik0sAavcg02vGZP3oi7iwiM3epTaTmisaaC1DS1HPsd2UeABxfcaI8wt7+dhb9bGSRqn+aK7Frkwzj+Mw3z2pHv7BP1O/324QzzG/bBRRqSjH+ZSEYdfLFESm/BynOLcfOGlr8bqoes6NilsueCRN17fxAjHJ/bVS7pAjaYLRsSWo2TFBK30fuBJapJg/iI8iyPBSDJjXD3/DbqKDIzdlXp38YRDt3gqm2x2NrfWbfQmNQuVlTfpEYiORbLAshjlDQP9z6f3WOjmDdGhmWvAAAA="
	CertEntryExtraDataB64 = "AAf9AARpMIIEZTCCA02gAwIBAgILZGRf9tONi09hqe4wDQYJKoZIhvcNAQEFBQAwUTEgMB4GA1UECxMXR2xvYmFsU2lnbiBSb290IENBIC0gUjIxEzARBgNVBAoTCkdsb2JhbFNpZ24xGDAWBgNVBAMTD0dsb2JhbFNpZ24gVEVTVDAeFw0xNDEwMjkxMzE2NTJaFw0yMTEyMTUxMDMzMzhaMF4xCzAJBgNVBAYTAkJFMRkwFwYDVQQKExBHbG9iYWxTaWduIG52LXNhMTQwMgYDVQQDEytHbG9iYWxTaWduIEV4dGVuZGVkIFZhbGlkYXRpb24gQ0EgLSBHMiBURVNUMIIBIjANBgkqhkiG9w0BAQEFAAOCAQ8AMIIBCgKCAQEAmg5vLsmiO6QfUvg0BBzJ/TZh45pOpuObg0xmnJRdGJhLjkGeB/da2X1+iSq73hRTZnAKeDaOdivdTwHvgjI1Wj6BVIXlUbsmnaA0YNs400tFtQIQDHSr+5a6CWaIXKyIslogUbl17O2mmjLyLyuDFF4kS17CTHMUnSUZyM/W7HMAozdB3m4MO1zLXMAMXne8q1FDzF1eKp7JAmmCZgszAYDQBzzhm8UXFvAkkMIq67DAUYUVt4WPNLA8HdX3K9g5ZPnNOjOkHlJ2dvqqg3x6M8dbqpGI6V8iYYpxY2XvFaSOEQ25CC9huMuVL3i/x5nBIggib/yWeMz/kyrZyMIMxwIDAQABo4IBLzCCASswRAYIKwYBBQUHAQEEODA2MDQGCCsGAQUFBzABhihodHRwOi8vb2NzcC5nbG9iYWxzaWduLmNvbS9FeHRlbmRlZFNTTENBMB0GA1UdDgQWBBSrMKQG2XLQApqyx9P0JBvi/KUyAjASBgNVHRMBAf8ECDAGAQH/AgEAMB8GA1UdIwQYMBaAFGmJRnRiL8rmiLXgBu9l6WJQBY8VMEcGA1UdIARAMD4wPAYEVR0gADA0MDIGCCsGAQUFBwIBFiZodHRwczovL3d3dy5nbG9iYWxzaWduLmNvbS9yZXBvc2l0b3J5LzA2BgNVHR8ELzAtMCugKaAnhiVodHRwOi8vY3JsLmdsb2JhbHNpZ24ubmV0L3Jvb3QtcjIuY3JsMA4GA1UdDwEB/wQEAwIBBjANBgkqhkiG9w0BAQUFAAOCAQEAjuSlZRGuCJKS73kO60LBVM4EzY/SUuIHLn44s5ELOHaOHn8t5Zdw0t2/2nA6SzEgPKfgbqL8VazMID9CdUSCtOXd13jsYMsQdGcKCDTQaIMFzjo9SIEFpkD2ie21eyanobeqC3fmYZVrHbMTLDjqjTPnV8OvBIOiPvTC6VEac2HwHOgCye3BW1m/CoR2wtJBqeXoKgyEdsDk/VF9EiN6/gSmH8dDC1el7PtBgheHSciJ7iUWXUU8+rNm74ibTKeIZPQscYxVXu9Msz/5NcQzuyRhblfIC3E0dRb4j+F/XpFdI2GdlAMrCTsISRjeuuFKkZyKwDgstDIOEm2Ub+fhFwADjjCCA4owggJyoAMCAQICCwQAAAAAAQ+GJuYNMA0GCSqGSIb3DQEBBQUAMFExIDAeBgNVBAsTF0dsb2JhbFNpZ24gUm9vdCBDQSAtIFIyMRMwEQYDVQQKEwpHbG9iYWxTaWduMRgwFgYDVQQDEw9HbG9iYWxTaWduIFRFU1QwHhcNMTQxMDI2MTAzMzM4WhcNMjExMjE1MTAzMzM4WjBRMSAwHgYDVQQLExdHbG9iYWxTaWduIFJvb3QgQ0EgLSBSMjETMBEGA1UEChMKR2xvYmFsU2lnbjEYMBYGA1UEAxMPR2xvYmFsU2lnbiBURVNUMIIBIjANBgkqhkiG9w0BAQEFAAOCAQ8AMIIBCgKCAQEAr05U6MH7Bfyfd8d6uJLkuDdYSkKCmwd0DUTHH9yrrhe7W9msaFxHDXBL3mK7upgRL2KyMZ2VPsk+WBpW/VMFGZpQU36cjXQCxCs31dpfWNVjO7BsfRxpqaPyBNacH8tPIDzdzhmIB8Wka2aTeIRSB8asmvQkgr86H68oDwDleCE7+El1bULkpzEmGhqVoHaS6i+AxljmrxymGN9B2hB2j/v7kz7nTy+Lexg+ujwV7iGq7ydMWtMrQeUXcZjdgboF72U/CT3vIGMOWfHgEob0h71Ka856BFApYZC0LVFD/dSGM7Ss5MlhLARV4LVBqsPxTmG9SeYBA8fLHpAh/eIruwIDAQABo2MwYTAdBgNVHQ4EFgQUaYlGdGIvyuaIteAG72XpYlAFjxUwHwYDVR0jBBgwFoAUaYlGdGIvyuaIteAG72XpYlAFjxUwDgYDVR0PAQH/BAQDAgEGMA8GA1UdEwEB/wQFMAMBAf8wDQYJKoZIhvcNAQEFBQADggEBADoeFcm+Gat4i9MOCAIHQQuWQmfJ2Vfq0vN//OQVHtIYCCo67yb8grNa+/NS/qi5/asxyZfudG3vn5vx4iT107etvKpHBHl3IT4GXhKFEMiCbOd5zfuQ0pWnb0BcqiTFo5SJeVUiTxCt6plshreA3YIOw4A4dJwD8NfWJ+/L/3E4cE+pAVhcxqMf+ucEsAr0YMoSRF8UJc6n2IwgwBD7fxwYxYdS4tCqkHLSsYPEeQYb3mSdIzYAhQwE+u1zT+o+Ff0YRImKemUvEQT9oGDR2iIiM61sDI5Te1x5/MAwBK8YqCcRBBM48d+Oo1rGGI2weLgGXkS61gzSWhQQZ8jV3Y0="

	SubmissionCertB64 = "MIIEijCCA3KgAwIBAgICEk0wDQYJKoZIhvcNAQELBQAwKzEpMCcGA1UEAwwgY2Fja2xpbmcgY3J5cHRvZ3JhcGhlciBmYWtlIFJPT1QwHhcNMTUxMDIxMjAxMTUyWhcNMjAxMDE5MjAxMTUyWjAfMR0wGwYDVQQDExRoYXBweSBoYWNrZXIgZmFrZSBDQTCCASIwDQYJKoZIhvcNAQEBBQADggEPADCCAQoCggEBAMIKR3maBcUSsncXYzQT13D5Nr+Z3mLxMMh3TUdt6sACmqbJ0btRlgXfMtNLM2OU1I6a3Ju+tIZSdn2v21JBwvxUzpZQ4zy2cimIiMQDZCQHJwzC9GZn8HaW091iz9H0Go3A7WDXwYNmsdLNRi00o14UjoaVqaPsYrZWvRKaIRqaU0hHmS0AWwQSvN/93iMIXuyiwywmkwKbWnnxCQ/gsctKFUtcNrwEx9Wgj6KlhwDTyI1QWSBbxVYNyUgPFzKxrSmwMO0yNff7ho+QT9x5+Y/7XE59S4Mc4ZXxcXKew/gSlN9U5mvT+D2BhDtkCupdfsZNCQWp27A+b/DmrFI9NqsCAwEAAaOCAcIwggG+MBIGA1UdEwEB/wQIMAYBAf8CAQAwQwYDVR0eBDwwOqE4MAaCBC5taWwwCocIAAAAAAAAAAAwIocgAAAAAAAAAAAAAAAAAAAAAAAAAAAAAAAAAAAAAAAAAAAwDgYDVR0PAQH/BAQDAgGGMH8GCCsGAQUFBwEBBHMwcTAyBggrBgEFBQcwAYYmaHR0cDovL2lzcmcudHJ1c3RpZC5vY3NwLmlkZW50cnVzdC5jb20wOwYIKwYBBQUHMAKGL2h0dHA6Ly9hcHBzLmlkZW50cnVzdC5jb20vcm9vdHMvZHN0cm9vdGNheDMucDdjMB8GA1UdIwQYMBaAFOmkP+6epeby1dd5YDyTpi4kjpeqMFQGA1UdIARNMEswCAYGZ4EMAQIBMD8GCysGAQQBgt8TAQEBMDAwLgYIKwYBBQUHAgEWImh0dHA6Ly9jcHMucm9vdC14MS5sZXRzZW5jcnlwdC5vcmcwPAYDVR0fBDUwMzAxoC+gLYYraHR0cDovL2NybC5pZGVudHJ1c3QuY29tL0RTVFJPT1RDQVgzQ1JMLmNybDAdBgNVHQ4EFgQU+3hPEvlgFYMsnxd/NBmzLjbqQYkwDQYJKoZIhvcNAQELBQADggEBAA0YAeLXOklx4hhCikUUl+BdnFfn1g0W5AiQLVNIOL6PnqXu0wjnhNyhqdwnfhYMnoy4idRh4lB6pz8Gf9pnlLd/DnWSV3gS+/I/mAl1dCkKby6H2V790e6IHmIK2KYm3jm+U++FIdGpBdsQTSdmiX/rAyuxMDM0adMkNBwTfQmZQCz6nGHw1QcSPZMvZpsC8SkvekzxsjF1otOrMUPNPQvtTWrVx8GlR2qfx/4xbQa1v2frNvFBCmO59goz+jnWvfTtj2NjwDZ7vlMBsPm16dbKYC840uvRoZjxqsdc3ChCZjqimFqlNG/xoPA8+dTicZzCXE9ijPIcvW6y1aa3bGw="
	AddJSONResp       = `{  
	   "sct_version":0,
	   "id":"KHYaGJAn++880NYaAY12sFBXKcenQRvMvfYE9F1CYVM=",
	   "timestamp":1337,
	   "extensions":"",
	   "signature":"BAMARjBEAiAIc21J5ZbdKZHw5wLxCP+MhBEsV5+nfvGyakOIv6FOvAIgWYMZb6Pw///uiNM7QTg2Of1OqmK1GbeGuEl9VJN8v8c="
	}`
	ProofByHashResp = `
	{
		"leaf_index": 3,
		"audit_path": [
		"pMumx96PIUB3TX543ljlpQ/RgZRqitRfykupIZrXq0Q=",
		"5s2NQWkjmesu+Kqgp70TCwVLwq8obpHw/JyMGwN56pQ=",
		"7VelXijfmGFSl62BWIsG8LRmxJGBq9XP8FxmszuT2Cg="
		]
	}`
	GetRootsResp = `
	{
		"certificates":[
		"MIIFLjCCAxagAwIBAgIQNgEiBHAkH6lLUWKp42Ob1DANBgkqhkiG9w0BAQ0FADAWMRQwEgYDVQQDEwtlc2lnbml0Lm9yZzAeFw0xNDA2MjAxODM3NTRaFw0zMDA2MjAxODQ3NDZaMBYxFDASBgNVBAMTC2VzaWduaXQub3JnMIICIjANBgkqhkiG9w0BAQEFAAOCAg8AMIICCgKCAgEAtylZx/zTLxRDsok14XO0Z3PvWMIY4HWro0YLgCF8dYv3tUaNkmN3ghlQvY8UcByH2LMOBGiQAcMHxgEJ53cnWRyc2DjoGhkDkiPdS2JttNEB0B/XTaGvaHwJh2CSgIBbpZpWTaqGywbe7AgJQ81L8h7tZ4E6W8ZM0vt4mnzqkPBT+BmyjTXG/McGhYTQAsmdsYZDBAdB2Y4X1/RAyL0e9MHdSboRofhg+8d5MeC0VEIgHXU/R4f4wz/pSw0FI9xxWJR3UUK/qOWqNsVYZfmCu6+ksDQtezxSTAuymoL094Dwn+hnXb8RS6dEbIQ+b0bIHxxpypcxH7rBMIpQcbZ8JSqNVDZPI9QahKNPQMQiuBE66KlqbnLOj7lGBxsbpU2Dx8QL8W96op6dTGtniFyXqhuYN2UxDMNI+fb1j9G7ENpoqvTVfjxa4RUU6uZ9ZygOiiOZD4P54vEQFteiu4OM+mWOm5Vll9yPXqHPc5oiCfyvCNVzfapqPoGbaCM6oQtcHdAca9VpE2eDTo36zfdFo31YYBOEjWNsfXwp8frNduS/L6gmWYrd91HeEoOVX2ZQKqBLp5ydW72xDSeCIr5kugqdY6whW80ugjLlc9mDd8/LEGQQKnrxzeeWdjiQG/WwcOse9GRktOzH2gvmkJ+vY82z1jhrZP4REoA6T+aYGR8CAwEAAaN4MHYwCwYDVR0PBAQDAgGGMA8GA1UdEwEB/wQFMAMBAf8wHQYDVR0OBBYEFPOGsFKraD+/FoPAUXSf77qYfZHRMBIGCSsGAQQBgjcVAQQFAgMBAAEwIwYJKwYBBAGCNxUCBBYEFEq/BT//OC3eNeJ4wEfNqJXdZRNpMA0GCSqGSIb3DQEBDQUAA4ICAQBEvh2kzI+1uoUx/emM654QvpM6WtgQSJMubKwKeBY5UNgwwNpwmtswiEKzdZwBiGb1xEehPrAKz0d7aiIIEOonYEohIV6szl0+F56nN16813n1lPsCjdLSA8fjgf28jvlTKcrLRqeyCn4APadh6g7/FRiGcmIxEFPf/VNTUBZ7l4e2zzb06PxCq8oDaOsbAVYXQz8A0KX50KURZrdC2knUg1HX0J/orVpdaQ9UZYVNp2WAbe9vYTCCF5FdtzNU+nJDojpDxF5guMe9bifL3YTvd87YQwsH7+o+UbtHX4lG8VsSfmvvJulNBY6RtzZEpZvyRWIvQahM9qTrzFpsxl4wyPSBDPLDZ6YvVWsXvU4PqLOWTbPdq4BB24P9kFxeYjEe/rDQ8bd1/V/OFZTEM0rxdZDDN9vWnybzl8xL5VmNLDGl1u6JrOVvCzVAWP++L9l5UTusQI/BPSMebz6msd8vhTluD4jQIba1/6zOwfBraFgCIktCT3GEIiyt59x3rdSirLyjzmeQA9NkwoG/GqlFlSdWmQCK/sCL+z050rqjL0kEwIl/D6ncCXfBvhCpCmcrIlZFruyeOlsISZ410T1w/pLK8OXhbCr13Gb7A5jhv1nn811cQaR7XUXhcn6Wq/VV/oQZLunBYvoYOs3dc8wpBabPrrRhkdNmN6Rib6TvMg=="
		]
	}`
)

func b64(s string) []byte {
	b, err := base64.StdEncoding.DecodeString(s)
	if err != nil {
		panic(err)
	}
	return b
}

// Create a test CT server.
func CtServer(t *testing.T) *httptest.Server {
	hs := httptest.NewServer(http.HandlerFunc(func(w http.ResponseWriter, r *http.Request) {
		switch {
		case r.URL.Path == "/ct/v1/get-sth":
			fmt.Fprintf(w, `{"tree_size": %d, "timestamp": %d, "sha256_root_hash": "%s", "tree_head_signature": "%s"}`,
				ValidSTHResponseTreeSize,
				int64(ValidSTHResponseTimestamp),
				ValidSTHResponseSHA256RootHash,
				ValidSTHResponseTreeHeadSignature)

		case r.URL.Path == "/ct/v1/add-json":
			w.Write([]byte(AddJSONResp))
		case r.URL.Path == "/ct/v1/get-proof-by-hash":
			w.Write([]byte(ProofByHashResp))
		case r.URL.Path == "/ct/v1/get-roots":
			w.Write([]byte(GetRootsResp))
		default:
			t.Fatalf("Incorrect URL path: %s", r.URL.Path)
		}
	}))
	return hs
}

func TestGetEntriesWorks(t *testing.T) {
	positiveDecimalNumber := regexp.MustCompile("[0-9]+")
	ts := httptest.NewServer(http.HandlerFunc(func(w http.ResponseWriter, r *http.Request) {
		if r.URL.Path != "/ct/v1/get-entries" {
			t.Fatalf("Incorrect URL path: %s", r.URL.Path)
		}
		q := r.URL.Query()
		if q["start"] == nil {
			t.Fatal("Missing 'start' parameter")
		}
		if !positiveDecimalNumber.MatchString(q["start"][0]) {
			t.Fatal("Invalid 'start' parameter: " + q["start"][0])
		}
		if q["end"] == nil {
			t.Fatal("Missing 'end' parameter")
		}
		if !positiveDecimalNumber.MatchString(q["end"][0]) {
			t.Fatal("Invalid 'end' parameter: " + q["end"][0])
		}
		fmt.Fprintf(w, `{"entries":[{"leaf_input": "%s","extra_data": "%s"},{"leaf_input": "%s","extra_data": "%s"}]}`, PrecertEntryB64, PrecertEntryExtraDataB64, CertEntryB64, CertEntryExtraDataB64)
	}))
	defer ts.Close()

	client, err := New(ts.URL, &http.Client{}, jsonclient.Options{})
	if err != nil {
		t.Fatal(err)
	}
	leaves, err := client.GetEntries(0, 1)
	if err != nil {
		t.Fatal(err)
	}
	if len(leaves) != 2 {
		t.Fatal("Incorrect number of leaves returned")
	}
}

func TestGetSTHWorks(t *testing.T) {
	ts := httptest.NewServer(http.HandlerFunc(func(w http.ResponseWriter, r *http.Request) {
		if r.URL.Path != "/ct/v1/get-sth" {
			t.Fatalf("Incorrect URL path: %s", r.URL.Path)
		}
		fmt.Fprintf(w, `{"tree_size": %d, "timestamp": %d, "sha256_root_hash": "%s", "tree_head_signature": "%s"}`,
			ValidSTHResponseTreeSize, int64(ValidSTHResponseTimestamp), ValidSTHResponseSHA256RootHash,
			ValidSTHResponseTreeHeadSignature)
	}))
	defer ts.Close()

<<<<<<< HEAD
	client := New(ts.URL, &http.Client{})
	sth, err := client.GetSTH(context.Background())
=======
	client, err := New(ts.URL, &http.Client{}, jsonclient.Options{})
	if err != nil {
		t.Fatal(err)
	}
	sth, err := client.GetSTH()
>>>>>>> a63e613f
	if err != nil {
		t.Fatal(err)
	}
	if sth.TreeSize != ValidSTHResponseTreeSize {
		t.Fatal("Invalid tree size")
	}
	if sth.Timestamp != ValidSTHResponseTimestamp {
		t.Fatal("Invalid Timestamp")
	}
	if sth.SHA256RootHash.Base64String() != ValidSTHResponseSHA256RootHash {
		t.Fatal("Invalid SHA256RootHash")
	}
	expectedRawSignature, err := base64.StdEncoding.DecodeString(ValidSTHResponseTreeHeadSignature)
	if err != nil {
		t.Fatal("Couldn't b64 decode 'correct' STH signature!")
	}
	expectedDS, err := ct.UnmarshalDigitallySigned(bytes.NewReader(expectedRawSignature))
	if err != nil {
		t.Fatalf("Couldn't unmarshal DigitallySigned: %v", err)
	}
	if sth.TreeHeadSignature.Algorithm.Hash != expectedDS.Algorithm.Hash {
		t.Fatalf("Invalid TreeHeadSignature.Algorithm.Hash: expected %v, got %v", sth.TreeHeadSignature.Algorithm.Hash, expectedDS.Algorithm.Hash)
	}
	if sth.TreeHeadSignature.Algorithm.Signature != expectedDS.Algorithm.Signature {
		t.Fatalf("Invalid TreeHeadSignature.Algorithm.Signature: expected %v, got %v", sth.TreeHeadSignature.Algorithm.Signature, expectedDS.Algorithm.Signature)
	}
	if bytes.Compare(sth.TreeHeadSignature.Signature, expectedDS.Signature) != 0 {
		t.Fatalf("Invalid TreeHeadSignature.Signature: expected %v, got %v", sth.TreeHeadSignature.Signature, expectedDS.Signature)
	}
}

func TestAddChain(t *testing.T) {
	retryAfter := 0
	currentFailures := 0
	failuresBeforeSuccess := 0
	hs := httptest.NewServer(http.HandlerFunc(func(w http.ResponseWriter, r *http.Request) {
		if failuresBeforeSuccess > 0 && currentFailures < failuresBeforeSuccess {
			currentFailures++
			if retryAfter != 0 {
				if retryAfter > 0 {
					w.Header().Add("Retry-After", strconv.Itoa(retryAfter))
				}
				w.WriteHeader(503)
				return
			}
			w.WriteHeader(408)
			return
		}
		_, err := w.Write([]byte(`{"sct_version":0,"id":"KHYaGJAn++880NYaAY12sFBXKcenQRvMvfYE9F1CYVM=","timestamp":1337,"extensions":"","signature":"BAMARjBEAiAIc21J5ZbdKZHw5wLxCP+MhBEsV5+nfvGyakOIv6FOvAIgWYMZb6Pw///uiNM7QTg2Of1OqmK1GbeGuEl9VJN8v8c="}`))
		if err != nil {
			return
		}
	}))
	defer hs.Close()

	certBytes, err := base64.StdEncoding.DecodeString(SubmissionCertB64)
	if err != nil {
		t.Fatalf("Failed to decode chain array B64: %s", err)
	}
	chain := []ct.ASN1Cert{certBytes}

	c, err := New(hs.URL, &http.Client{}, jsonclient.Options{})
	if err != nil {
		t.Fatal(err)
	}
	leeway := time.Millisecond * 100
	instant := time.Millisecond
	fiveSeconds := time.Second * 5
	sevenSeconds := time.Second * 7 // = 1 + 2 + 4

	testCases := []struct {
		deadlineLength        int
		expected              time.Duration
		retryAfter            int // -1 indicates: generate 503 with no Retry-After
		failuresBeforeSuccess int
		success               bool
	}{
		{-1, instant, 0, 0, true},
		{-1, sevenSeconds, -1, 3, true},
		{6, fiveSeconds, 5, 1, true},
		{5, fiveSeconds, 10, 1, false},
		{10, fiveSeconds, 1, 5, true},
		{1, instant * 10, 0, 10, true},
	}

	for i, tc := range testCases {
		deadline := context.Background()
		if tc.deadlineLength >= 0 {
			deadline, _ = context.WithDeadline(context.Background(), time.Now().Add(time.Duration(tc.deadlineLength)*time.Second))
		}
		retryAfter = tc.retryAfter
		failuresBeforeSuccess = tc.failuresBeforeSuccess
		currentFailures = 0

		started := time.Now()
		sct, err := c.AddChain(deadline, chain)
		took := time.Since(started)
		if math.Abs(float64(took-tc.expected)) > float64(leeway) {
			t.Errorf("#%d Submission took an unexpected length of time: %s, expected ~%s", i, took, tc.expected)
		}
		if tc.success && err != nil {
			t.Errorf("#%d Failed to submit chain: %s", i, err)
		} else if !tc.success && err == nil {
			t.Errorf("#%d Expected AddChain to fail", i)
		}
		if tc.success && sct == nil {
			t.Errorf("#%d Nil SCT returned", i)
		}
	}
}

func TestAddJSON(t *testing.T) {
	hs := httptest.NewServer(http.HandlerFunc(func(w http.ResponseWriter, r *http.Request) {
		_, err := w.Write([]byte(`{"sct_version":0,"id":"KHYaGJAn++880NYaAY12sFBXKcenQRvMvfYE9F1CYVM=","timestamp":1337,"extensions":"","signature":"BAMARjBEAiAIc21J5ZbdKZHw5wLxCP+MhBEsV5+nfvGyakOIv6FOvAIgWYMZb6Pw///uiNM7QTg2Of1OqmK1GbeGuEl9VJN8v8c="}`))
		if err != nil {
			return
		}
	}))
	defer hs.Close()

	c, err := New(hs.URL, &http.Client{}, jsonclient.Options{})
	if err != nil {
		t.Fatal(err)
	}

	tests := []struct {
		success bool
		data    interface{}
	}{
		{true, struct{ hi string }{"bob"}},
	}

	for _, tc := range tests {
		sct, err := c.AddJSON(context.Background(), tc.data)
		if tc.success && err != nil {
			t.Fatalf("Failed to submit json: %s", err)
		} else if !tc.success && err == nil {
			t.Fatal("Expected AddJSON to fail")
		}
		if tc.success && sct == nil {
			t.Fatal("Nil SCT returned")
		}
	}
}

func TestGetSTHConsistency(t *testing.T) {
	hs := httptest.NewServer(http.HandlerFunc(func(w http.ResponseWriter, r *http.Request) {
		w.Write([]byte(`{ "consistency": [ "IqlrapPQKtmCY1jCr8+lpCtscRyjjZAA7nyadtFPRFQ=", "ytf6K2GnSRZ3Au+YkivCb7N1DygfKyZmE4aEs9OXl\/8=" ] }`))
	}))
	defer hs.Close()

	c, err := New(hs.URL, &http.Client{}, jsonclient.Options{})
	if err != nil {
		t.Fatal(err)
	}

	tests := []struct {
		first  uint64
		second uint64
		proof  [][]byte
	}{
		{1, 3, [][]byte{b64("IqlrapPQKtmCY1jCr8+lpCtscRyjjZAA7nyadtFPRFQ="),
			b64("ytf6K2GnSRZ3Au+YkivCb7N1DygfKyZmE4aEs9OXl/8=")}},
	}

	for _, tc := range tests {
		proof, err := c.GetSTHConsistency(context.Background(), tc.first, tc.second)
		if err != nil {
			t.Fatalf("Failed to get consistency proof: %v", err)
		}
		if !reflect.DeepEqual(proof, tc.proof) {
			t.Errorf("GetSTHConsistency(%d, %d): got\n%v, want\n%v", tc.first, tc.second, proof, tc.proof)
		}
	}
}

func TestGetProofByHash(t *testing.T) {
	hs := CtServer(t)
	defer hs.Close()

	c, err := New(hs.URL, &http.Client{}, jsonclient.Options{})
	if err != nil {
		t.Fatal(err)
	}

	tests := []struct {
		hash     []byte
		treesize uint64
	}{
		{dh("4a9e8edbe5ce2d2da69d483edb45186675d4be37b649d40923b156a7d1277463"), 5},
	}

	for _, tc := range tests {
		resp, err := c.GetProofByHash(context.Background(), tc.hash, tc.treesize)
		if err != nil {
			t.Errorf("GetProofByHash(%v, %v): %v", tc.hash, tc.treesize, err)
		}
		if got := len(resp.AuditPath); got < 1 {
			t.Errorf("len(GetProofByHash(%v, %v)): %v, want > 1", tc.hash, tc.treesize, got)
		}
	}
}

func TestGetAcceptedRoots(t *testing.T) {
	hs := CtServer(t)
	defer hs.Close()
	c, err := New(hs.URL, &http.Client{}, jsonclient.Options{})
	if err != nil {
		t.Fatal(err)
	}

	certs, err := c.GetAcceptedRoots(context.Background())
	if err != nil {
		t.Errorf("GetAcceptedRoots()=nil,%q", err.Error())
	}
	if len(certs) < 1 {
		t.Errorf("len(GetAcceptedRoots())=0, want > 1")
	}
}<|MERGE_RESOLUTION|>--- conflicted
+++ resolved
@@ -146,16 +146,11 @@
 	}))
 	defer ts.Close()
 
-<<<<<<< HEAD
-	client := New(ts.URL, &http.Client{})
+	client, err := New(ts.URL, &http.Client{}, jsonclient.Options{})
+	if err != nil {
+		t.Fatal(err)
+	}
 	sth, err := client.GetSTH(context.Background())
-=======
-	client, err := New(ts.URL, &http.Client{}, jsonclient.Options{})
-	if err != nil {
-		t.Fatal(err)
-	}
-	sth, err := client.GetSTH()
->>>>>>> a63e613f
 	if err != nil {
 		t.Fatal(err)
 	}
