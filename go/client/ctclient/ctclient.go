--- conflicted
+++ resolved
@@ -9,8 +9,6 @@
 	"net/http"
 	"os"
 	"time"
-
-	"golang.org/x/net/context"
 
 	ct "github.com/google/certificate-transparency/go"
 	"github.com/google/certificate-transparency/go/client"
@@ -35,13 +33,8 @@
 	return fmt.Sprintf("Signature: Hash=%v Sign=%v Value=%x", signed.Algorithm.Hash, signed.Algorithm.Signature, signed.Signature)
 }
 
-<<<<<<< HEAD
-func getSTH(logClient *client.LogClient) {
-	sth, err := logClient.GetSTH(context.Background())
-=======
 func getSTH(ctx context.Context, logClient *client.LogClient) {
-	sth, err := logClient.GetSTH()
->>>>>>> 3875da6f
+	sth, err := logClient.GetSTH(ctx)
 	if err != nil {
 		log.Fatal(err)
 	}
@@ -71,11 +64,7 @@
 		}
 	}
 
-<<<<<<< HEAD
-	sct, err := logClient.AddChain(context.Background(), chain)
-=======
-	sct, err := logClient.AddChainWithContext(ctx, chain)
->>>>>>> 3875da6f
+	sct, err := logClient.AddChain(ctx, chain)
 	if err != nil {
 		log.Fatal(err)
 	}
