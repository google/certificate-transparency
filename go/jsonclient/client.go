package jsonclient

import (
	"bytes"
	"encoding/json"
	"errors"
	"fmt"
	"io/ioutil"
	"log"
	"net/http"
	"net/url"
	"strconv"
	"strings"
	"time"

	ct "github.com/google/certificate-transparency/go"
	"golang.org/x/net/context"
	"golang.org/x/net/context/ctxhttp"
)

// JSONClient provides common functionality for interacting with a JSON server
// that uses cryptographic signatures.
type JSONClient struct {
	uri        string                // the base URI of the server. e.g. http://ct.googleapis/pilot
	httpClient *http.Client          // used to interact with the server via HTTP
	Verifier   *ct.SignatureVerifier // nil for no verification (e.g. no public key available)
	logger     Logger                // interface to use for logging warnings and errors
}

// Logger is a simple logging interface used to log internal errors and warnings
type Logger interface {
	// Printf formats and logs a message
	Printf(string, ...interface{})
}

// Options are the options for creating a new JSONClient.
type Options struct {
	// Interface to use for logging warnings and errors, if nil the
	// standard library log package will be used.
	Logger Logger
	// PEM format public key to use for signature verification, if
	// empty signatures will not be verified.
	PublicKey string
}

type basicLogger struct{}

func (bl *basicLogger) Printf(msg string, args ...interface{}) {
	log.Printf(msg, args...)
}

// New constructs a new JSONClient instance, for the given base URI, using the
// given http.Client object (if provided) and the Options object.
func New(uri string, hc *http.Client, opts Options) (*JSONClient, error) {
	var verifier *ct.SignatureVerifier
	if opts.PublicKey != "" {
		pubkey, _ /* keyhash */, rest, err := ct.PublicKeyFromPEM([]byte(opts.PublicKey))
		if err != nil {
			return nil, err
		}
		if len(rest) > 0 {
			return nil, errors.New("extra data found after PEM key decoded")
		}
		verifier, err = ct.NewSignatureVerifier(pubkey)
		if err != nil {
			return nil, err
		}
	}
	if hc == nil {
		hc = new(http.Client)
	}
	logger := opts.Logger
	if logger == nil {
		logger = &basicLogger{}
	}
	return &JSONClient{
		uri:        strings.TrimRight(uri, "/"),
		httpClient: hc,
		Verifier:   verifier,
		logger:     logger,
	}, nil
}

// GetAndParse makes a HTTP GET call to the given path, and attempt to parse
// the response as a JSON representation of the rsp structure.  The provided
// context is used to control the HTTP call.
func (c *JSONClient) GetAndParse(ctx context.Context, path string, params map[string]string, rsp interface{}) (*http.Response, error) {
	if ctx == nil {
		return nil, errors.New("context.Context required")
	}
	// Build a GET request with URL-encoded parameters.
	vals := url.Values{}
	for k, v := range params {
		vals.Add(k, v)
	}
	fullURI := fmt.Sprintf("%s%s?%s", c.uri, path, vals.Encode())
	httpReq, err := http.NewRequest(http.MethodGet, fullURI, nil)
	if err != nil {
		return nil, err
	}

	httpRsp, err := ctxhttp.Do(ctx, c.httpClient, httpReq)
	if err != nil {
		return nil, err
	}
	// Make sure everything is read, so http.Client can reuse the connection.
	defer httpRsp.Body.Close()
	defer ioutil.ReadAll(httpRsp.Body)

	if httpRsp.StatusCode != http.StatusOK {
		return httpRsp, fmt.Errorf("got HTTP Status %q", httpRsp.Status)
	}

	if err := json.NewDecoder(httpRsp.Body).Decode(rsp); err != nil {
		return httpRsp, err
	}

	return httpRsp, nil
}

// PostAndParse makes a HTTP POST call to the given path, including the request
// parameters, and attempt to parse the response as a JSON representation of
// the rsp structure.  The provided context is used the control the HTTP call.
func (c *JSONClient) PostAndParse(ctx context.Context, path string, req, rsp interface{}) (*http.Response, error) {
	if ctx == nil {
		return nil, errors.New("context.Context required")
	}
	// Build a POST request with JSON body.
	postBody, err := json.Marshal(req)
	if err != nil {
		return nil, err
	}
	fullURI := fmt.Sprintf("%s%s", c.uri, path)
	httpReq, err := http.NewRequest(http.MethodPost, fullURI, bytes.NewReader(postBody))
	if err != nil {
		return nil, err
	}
	httpReq.Header.Set("Content-Type", "application/json")

	httpRsp, err := ctxhttp.Do(ctx, c.httpClient, httpReq)

	// Read all of the body, if there is one, so that the http.Client can do Keep-Alive.
	var body []byte
	if httpRsp != nil {
		body, err = ioutil.ReadAll(httpRsp.Body)
		httpRsp.Body.Close()
	}
	if err != nil {
		return httpRsp, err
	}
	if httpRsp.StatusCode == http.StatusOK {
		if err = json.Unmarshal(body, &rsp); err != nil {
			return httpRsp, err
		}
	}
	return httpRsp, nil
}

var maxBackoffInterval = 128 * time.Second

func calculateBackoff(interval time.Duration) (time.Duration, time.Duration) {
	backoff := interval
	interval *= 2
	if interval > maxBackoffInterval {
		interval = maxBackoffInterval
	}
	return backoff, interval
}

// PostAndParseWithRetry makes a HTTP POST call, but retries (with backoff) on
// retriable errors.
func (c *JSONClient) PostAndParseWithRetry(ctx context.Context, path string, req, rsp interface{}) (*http.Response, error) {
	if ctx == nil {
		return nil, errors.New("context.Context required")
	}
	// Retry after 1s, 2s, 4s, 8s, 16s, 32s, 64s, 128s, 128s, ....
	backoffInterval := 1 * time.Second
	backoffSeconds := time.Duration(0)
	for {
		err := backoffForRetry(ctx, backoffSeconds)
		if err != nil {
			return nil, err
		}
		if backoffSeconds > 0 {
			backoffSeconds = time.Duration(0)
		}
		httpRsp, err := c.PostAndParse(ctx, path, req, rsp)
		if err != nil {
<<<<<<< HEAD
			backoffSeconds = backoffInterval
			backoffInterval *= 2.0
			if backoffInterval > maxInterval {
				backoffInterval = maxInterval
			}
			c.logger.Printf("Request failed, backing-off for %d seconds: %s", backoffSeconds, err)
=======
			backoffSeconds, backoffInterval = calculateBackoff(backoffInterval)
>>>>>>> 3875da6f
			continue
		}
		switch {
		case httpRsp.StatusCode == http.StatusOK:
			return httpRsp, nil
		case httpRsp.StatusCode == http.StatusRequestTimeout:
			// Request timeout, retry immediately
			c.logger.Printf("Request timed out, retrying immediately")
		case httpRsp.StatusCode == http.StatusServiceUnavailable:
			// Retry
			backoffSeconds, backoffInterval = calculateBackoff(backoffInterval)
			// Retry-After may be either a number of seconds as a int or a RFC 1123
			// date string (RFC 7231 Section 7.1.3)
			if retryAfter := httpRsp.Header.Get("Retry-After"); retryAfter != "" {
				if seconds, err := strconv.Atoi(retryAfter); err == nil {
					backoffSeconds = time.Duration(seconds) * time.Second
				} else if date, err := time.Parse(time.RFC1123, retryAfter); err == nil {
					backoffSeconds = date.Sub(time.Now())
				}
			}
			c.logger.Printf("Request failed, backing-off for %d seconds: got HTTP status %s", backoffSeconds, httpRsp.Status)
		default:
			return nil, fmt.Errorf("got HTTP Status %q", httpRsp.Status)
		}
	}
}

func backoffForRetry(ctx context.Context, d time.Duration) error {
	backoffTimer := time.NewTimer(d)
	select {
	case <-ctx.Done():
		return ctx.Err()
	case <-backoffTimer.C:
	}
	return nil
}<|MERGE_RESOLUTION|>--- conflicted
+++ resolved
@@ -186,16 +186,8 @@
 		}
 		httpRsp, err := c.PostAndParse(ctx, path, req, rsp)
 		if err != nil {
-<<<<<<< HEAD
-			backoffSeconds = backoffInterval
-			backoffInterval *= 2.0
-			if backoffInterval > maxInterval {
-				backoffInterval = maxInterval
-			}
+			backoffSeconds, backoffInterval = calculateBackoff(backoffInterval)
 			c.logger.Printf("Request failed, backing-off for %d seconds: %s", backoffSeconds, err)
-=======
-			backoffSeconds, backoffInterval = calculateBackoff(backoffInterval)
->>>>>>> 3875da6f
 			continue
 		}
 		switch {
